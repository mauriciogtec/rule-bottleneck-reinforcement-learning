--- conflicted
+++ resolved
@@ -1,8 +1,4 @@
-<<<<<<< HEAD
-=======
-from concurrent.futures import ThreadPoolExecutor
 from functools import partial
->>>>>>> addc9159
 import os
 import re
 from concurrent.futures import ThreadPoolExecutor
@@ -192,11 +188,7 @@
         # get actions
         action_prompt = (
             "Now, choose the optimal action given the current problem state. "
-<<<<<<< HEAD
-            "Do not provide additional information or context for your answer, only the action. "
-=======
             "Do not provide additional information or context for your answer, only the action as follows. "
->>>>>>> addc9159
             f"\n\n### Possible actions:\n\n{self.action_space_text}"
             # "\n\n### Your response:"
         )
@@ -695,28 +687,8 @@
 
         return dist
 
-<<<<<<< HEAD
-    def gen_explanation_rule_only(self, outputs, messages):
-        """Generate rule scores based on the current state and the set of rules."""
-
-        sel_rule = outputs["sel_rule"]
-        temp_system_prompt = (
-            f"{self.system_prompt_with_state(outputs['state_text'])}"
-            "To solve the task above, an algorithm has suggested the following priorization rule:\n\n"
-            f"### Selected rule\n\n{sel_rule}\n\n"
-        )
-        explanation_prompt = (
-            f"Explain why you chose action {outputs['action']}. Does the rule explain it?"
-            "Your response should be a short paragraph with 1-3 sentences that explain the reasoning behind your choice."
-        )
-
-        temp_messages = [
-            {"role": "system", "content": temp_system_prompt},
-            {"role": "user", "content": explanation_prompt},
-        ]
-
-        response = invoke_with_retries(self.llm, temp_messages, max_tokens=200).content
-        outputs["explanation_rule_only"] = response
+    def gen_thoughts(self, outputs: Dict, messages: List[Dict]):
+        return _gen_thoughts_for_rule_agents(outputs, messages, self.llm)
 
 
 class LLMFineTuningAgent(BaseAgent):
@@ -745,8 +717,4 @@
         self.tokenizer = tokenizer
 
         # store input llm as 'network'
-        self.network = llm
-=======
-    def gen_thoughts(self, outputs: Dict, messages: List[Dict]):
-        return _gen_thoughts_for_rule_agents(outputs, messages, self.llm)
->>>>>>> addc9159
+        self.network = llm