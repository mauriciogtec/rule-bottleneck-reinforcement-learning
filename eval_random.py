import logging
import os
import random
import time
from dataclasses import dataclass
from typing import Optional

import gymnasium as gym
import numpy as np
from tqdm import tqdm
import tyro
import envs as E
from torch.utils.tensorboard import SummaryWriter


@dataclass
class Args:
    env_id: str = "Uganda"
    """The environment ID to evaluate."""
    seed: int = 42
    """Random seed for reproducibility."""
    num_episodes: int = 100
    """Number of episodes to evaluate the random policy."""
    track: bool = False
    """If toggled, this evaluation will be tracked with Weights and Biases."""
    wandb_project_name: str = "random_policy_eval"
    """The WandB project name."""
    wandb_entity: Optional[str] = None
    """The WandB entity/team name."""
<<<<<<< HEAD
    max_episode_steps: int = 32
=======
    max_episode_steps: int = 16
>>>>>>> 15364baf
    """The maximum number of steps per episode."""
    wandb_project_name: str = "rulebots"
    """the wandb's project name"""
    wandb_entity: Optional[str] = None
    """the entity (team) of wandb's project"""
    gamma: float = 0.95
    """discount factor"""
    agent: str = "random"
    """the agent to evaluate"""  # used for logging
    exp_name: Optional[str] = None
    """the name of the experiment"""


def make_env(env_id, seed, max_episode_steps=None):
    def scale_reward(r):
        return r / max_episode_steps

    def thunk():
        env = gym.make(env_id)
        if env_id == "HeatAlertsNumeric":
            env = gym.wrappers.TransformReward(env, func=scale_reward)
        env = gym.wrappers.TimeLimit(env, max_episode_steps=max_episode_steps)
        env = gym.wrappers.RecordEpisodeStatistics(env)
        env.reset(seed=seed)
        return env

    return thunk


if __name__ == "__main__":

    args = tyro.cli(Args)

    run_name = f"random_policy_eval__{args.env_id}__{args.max_episode_steps}__{args.exp_name}__{int(time.time())}"

    # Configure logging
    logging.basicConfig(
        format="%(asctime)s [%(levelname)s]: %(message)s",
        datefmt="%Y-%m-%d %H:%M:%S",
        level=logging.INFO,
    )

    # Initialize Weights & Biases if tracking is enabled
    if args.track:
        import wandb

        wandb.init(
            project=args.wandb_project_name,
            entity=args.wandb_entity,
            sync_tensorboard=True,
            config=vars(args),
            name=run_name,
            monitor_gym=True,
            save_code=True,
        )

    writer = SummaryWriter(f"runs/{run_name}")

    # Set random seeds
    random.seed(args.seed)
    np.random.seed(args.seed)

    # Create the environment
    env = make_env(args.env_id, args.seed, args.max_episode_steps)()

    # env = E.wrappers.SymlogRewardsWrapper(env)
    env.reset(seed=args.seed)

    logging.info(
        f"Evaluating random policy on {args.env_id} for {args.num_episodes} episodes."
    )

    all_mean_rewards = []
    for episode in tqdm(range(args.num_episodes)):
        obs, info = env.reset()
        done = False

        all_rewards = []
        r = 0
        while not done:
            action = env.action_space.sample()
            obs, reward, terminations, truncations, info = env.step(action)
            r += reward
            done = terminations or truncations
        all_rewards.append(r)

        # Log results to TensorBoard and WandB
        episodic_return = np.array(all_rewards).mean()
        all_mean_rewards.append(episodic_return)
        writer.add_scalar("charts/episodic_return", episodic_return, episode)

    # Log summary statistics
    mean_return = np.mean(all_mean_rewards)
    std_return = np.std(all_mean_rewards)
    writer.add_scalar("mean_return", mean_return, 0)
    writer.add_scalar("std_return", std_return, 0)

    logging.info(
        f"Evaluation completed: Mean Reward = {mean_return}, Std Reward = {std_return}"
    )

    env.close()
    writer.close()<|MERGE_RESOLUTION|>--- conflicted
+++ resolved
@@ -27,11 +27,7 @@
     """The WandB project name."""
     wandb_entity: Optional[str] = None
     """The WandB entity/team name."""
-<<<<<<< HEAD
     max_episode_steps: int = 32
-=======
-    max_episode_steps: int = 16
->>>>>>> 15364baf
     """The maximum number of steps per episode."""
     wandb_project_name: str = "rulebots"
     """the wandb's project name"""
