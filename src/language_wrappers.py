--- conflicted
+++ resolved
@@ -190,7 +190,6 @@
     A wrapper for the VitalSigns environment.
     """
 
-<<<<<<< HEAD
     @property
     def task_text(self) -> str:
         return (
@@ -199,11 +198,6 @@
             "You will determine the device allocation by considering the patients' current"
             "vital sign, the patients' vital sign variance in the past five timesteps."
         )
-=======
-    def state_descriptor(self, obs: Any, info: Dict[str, Any]) -> str:
-        """
-        Convert the observation into a text description specific to the VitalSigns environment.
->>>>>>> ddc62201
 
     @property
     def action_space_text(self) -> str:
