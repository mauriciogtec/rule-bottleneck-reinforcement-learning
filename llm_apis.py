import collections
import json
import transformers
import os
import time
from typing import Any, Dict, List, Literal, NamedTuple
import warnings

import requests
from langchain_openai import ChatOpenAI
from langchain_together import ChatTogether

Reponse = collections.namedtuple("Response", ["content"])


class HUITMistral:
    """
    Custom chat model for a HUIT AWS Bendrock endpoint.
    **Only for internal use at Harvard.
    """

    def __init__(
        self,
        model: str = "mistral.mistral-large-2407-v1:0",
        max_attempts: int = 3,
        wait_time_between_attempts: int = 60,
    ):
        metadata = {}
        metadata["endpoint_url"] = "https://go.apis.huit.harvard.edu/ais-bedrock-llm/v1"
        metadata["api_key"] = os.getenv("HUIT_AI_API_KEY")
        self.model = model
        self.metadata = metadata
        self.max_attempts = max_attempts
        self.wait_time_between_attempts = wait_time_between_attempts

    @property
    def max_tokens_key(self) -> str:
        return "max_tokens"

    def invoke(
        self,
        messages: List[Dict[Literal["role", "content"], str]],
        max_tokens: int = 100,
        temperature: float = 0.5,
        top_p: float = 0.9,
        **kwargs: Any,
    ) -> NamedTuple:
        # 1. Convert from LangChain messages -> the custom format
        aws_style_messages = []
        for msg in messages:
            aws_style_messages.append(
                {
                    "role": msg["role"],
                    "content": [{"type": "text", "text": str(msg["content"])}],
                }
            )

        # 2. Construct the payload
        payload = json.dumps(
            {
                "modelId": self.model,
                "contentType": "application/json",
                "accept": "application/json",
                "body": {
                    "messages": aws_style_messages,
                    # "prompt": "hello",
                    "temperature": temperature,
                    "top_p": top_p,
                    self.max_tokens_key: max_tokens,
                },
            }
        )

        # 3. Send the request
        headers = {
            "Content-Type": "application/json",
            "x-api-key": self.metadata["api_key"],
        }

        attempts = 0
        while True:
            attempts += 1
            if attempts > self.max_attempts:
                raise RuntimeError("Failed to get a response from the endpoint.")
            try:
                response = requests.post(
                    self.metadata["endpoint_url"],
                    headers=headers,
                    data=payload,
                )
                response.raise_for_status()
                print(response.text)
                break
            except requests.exceptions.HTTPError as e:
                print(e)
                warnings.warn(f"Attempt {attempts} failed: {e}")
                time.sleep(self.wait_time_between_attempts)

        # 4. Parse the response
        #    Adjust based on how your custom endpoint returns the data
        #    For example, maybe the response has a field "generated_text":
        # content = result_json.get("generated_text", "")
        result_json = response.json()
        content = result_json["choices"][0]["message"]["content"]

        return Reponse(content=content)


def llama_prompt_from_messages(
    messages: List[Dict[Literal["role", "content"], str]]
) -> str:
    """
    Formats OpenAI-style messages for Llama 3.

    Args:
        messages (list): List of dictionaries representing messages, each with 'role'
                        and 'content' keys.

    Returns:
        str: Formatted string for Llama 3.
    """
    # Initialize the prompt with the begin_of_text token
    prompt = ""
    for m in messages:
        prompt += (
            f"<|start_header_id|>{m['role']}<|end_header_id|>{m['content']}<|eot_id|>"
        )
    prompt += "<|start_header_id|>assistant<|end_header_id|>\n"
    return prompt


class HUITMeta:
    """
    Custom chat model for a HUIT AWS Bendrock endpoint.
    **Only for internal use at Harvard.
    """

    def __init__(
        self,
        model: str = "meta.llama3-1-8b-instruct-v1:0",
        max_attempts: int = 3,
        wait_time_between_attempts: int = 60,
    ):
        metadata = {}
        metadata["endpoint_url"] = "https://go.apis.huit.harvard.edu/ais-bedrock-llm/v1"
        metadata["api_key"] = os.getenv("HUIT_AI_API_KEY")
        self.model = model
        self.metadata = metadata
        self.max_attempts = max_attempts
        self.wait_time_between_attempts = wait_time_between_attempts

    @property
    def max_tokens_key(self) -> str:
        return "max_gen_len"

<<<<<<< HEAD
=======
    @staticmethod
    def prompt_from_messages(
        messages: List[Dict[Literal["role", "content"], str]]
    ) -> str:
        """
        Formats OpenAI-style messages for Llama 3.

        Args:
            messages (list): List of dictionaries representing messages, each with 'role'
                            and 'content' keys.

        Returns:
            str: Formatted string for Llama 3.
        """
        # Initialize the prompt with the begin_of_text token
        prompt = ""
        for m in messages:
            prompt += f"<|start_header_id|>{m['role']}<|end_header_id|>{m['content']}<|eot_id|>"
        prompt += "<|start_header_id|>assistant<|end_header_id|>"
        prompt = prompt.replace("(", "[")
        prompt = prompt.replace(")", "]")
        return prompt

>>>>>>> addc9159
    def invoke(
        self,
        messages: List[Dict[Literal["role", "content"], str]],
        max_tokens: int = 100,
        temperature: float = 0.5,
        top_p: float = 0.9,
        **kwargs: Any,
    ) -> NamedTuple:
        # 1. Convert from LangChain messages -> the custom format
        prompt = llama_prompt_from_messages(messages)

        # 2. Construct the payload
        payload = json.dumps(
            {
                "modelId": self.model,
                "contentType": "application/json",
                "accept": "application/json",
                "body": {
                    "prompt": prompt,
                    "temperature": temperature,
                    "top_p": top_p,
                    self.max_tokens_key: max_tokens,
                },
            }
        )

        # 3. Send the request
        headers = {
            "Content-Type": "application/json",
            "x-api-key": self.metadata["api_key"],
        }

        attempts = 0
        while True:
            attempts += 1
            if attempts > self.max_attempts:
                raise RuntimeError("Failed to get a response from the endpoint.")
            try:
                response = requests.post(
                    self.metadata["endpoint_url"],
                    headers=headers,
                    data=payload,
                )
                response.raise_for_status()
                break
            except requests.exceptions.HTTPError as e:
                print(e)
                warnings.warn(f"Attempt {attempts} failed: {e}")
                time.sleep(self.wait_time_between_attempts)

        # 4. Parse the response
        #    Adjust based on how your custom endpoint returns the data
        #    For example, maybe the response has a field "generated_text":
        # content = result_json.get("generated_text", "")
        result_json = response.json()
        content = result_json["generation"]
        return Reponse(content=content)


class HUITOpenAI:
    """
    Custom chat model for a HUIT OpenAI endpoint.
    """

    def __init__(
        self,
        model: str = "gpt-4o-mini",
        max_attempts: int = 3,
        wait_time_between_attempts: int = 60,
    ):
        metadata = {}
        metadata["endpoint_url"] = (
            "https://go.apis.huit.harvard.edu/ais-openai-direct/v1/chat/completions"
        )
        metadata["api_key"] = os.getenv("HUIT_AI_API_KEY")
        self.model = model.replace("-huit", "")
        self.metadata = metadata
        self.max_attempts = max_attempts
        self.wait_time_between_attempts = wait_time_between_attempts

    def invoke(
        self,
        messages: List[Dict[Literal["role", "content"], str]],
        max_tokens: int = 100,
        temperature: float = 0.5,
        top_p: float = 0.9,
        **kwargs: Any,
    ) -> NamedTuple:
        # 1. Construct the payload
        payload = json.dumps(
            {
                "model": self.model,
                "messages": messages,
                "max_tokens": max_tokens,
                "temperature": temperature,
                "top_p": top_p,
            }
        )

        headers = {
            "Content-Type": "application/json",
            "api-key": self.metadata["api_key"],
        }

        # 2. Send the request
        attempts = 0
        while True:
            attempts += 1
            if attempts > self.max_attempts:
                raise RuntimeError("Failed to get a response from the endpoint.")
            try:
                response = requests.post(
                    self.metadata["endpoint_url"],
                    headers=headers,
                    data=payload,
                )
                response.raise_for_status()
                break
            except requests.exceptions.HTTPError as e:
                warnings.warn(f"Attempt {attempts} failed: {e}")
                time.sleep(self.wait_time_between_attempts)

        # 3. Parse the response
        result_json = response.json()
        content = result_json["choices"][0]["message"]["content"]

        return Reponse(content=content)


class HFMetaWrapper:
    def __init__(
        self,
        model: transformers.PreTrainedModel,
        tokenizer: transformers.PreTrainedTokenizer,
    ):
        self.llm = model
        self.tokenizer = tokenizer
        self.device = next(self.llm.parameters()).device

    def invoke(
        self,
        messages: List[Dict[Literal["role", "content"], str]],
        max_tokens: int = 100,
        temperature: float = 1.0,
        top_p: float = 0.9,
        **kwargs: Any,
    ) -> NamedTuple:
        messages = llama_prompt_from_messages(messages)

        # use the hf generate method
        inputs = self.tokenizer(messages, return_tensors="pt").to(self.device)
        outputs = self.llm.generate(
            **inputs,
            max_new_tokens=max_tokens,
            temperature=temperature,
            top_p=top_p,
            do_sample=True,
            pad_token_id=self.tokenizer.pad_token_id,
            eos_token_id=self.tokenizer.eos_token_id,
        )

        # remove the input tokens from the outputs
        outputs = outputs[:, inputs["input_ids"].shape[-1] :]
        content = self.tokenizer.decode(outputs[0], skip_special_tokens=True)

        return Reponse(content=content)


ModelAPIDict = {
    "google/gemma-2b-it": ChatTogether,
    "meta-llama/Llama-3.2-3B-Instruct-Turbo": ChatTogether,
    "meta-llama/Meta-Llama-3.1-70B-Instruct-Turbo": ChatTogether,
    "meta-llama/Llama-3.3-70B-Instruct-Turbo": ChatTogether,
    "meta-llama/Meta-Llama-3.1-8B-Instruct-Turbo": ChatTogether,
    "meta.llama3-1-8b-instruct-v1:0": HUITMeta,
    "meta.llama3-1-70b-instruct-v1:0": HUITMeta,
    "meta.llama3-2-3b-instruct-v1:0": HUITMeta,
    "meta.llama3-2-11b-instruct-v1:0": HUITMeta,
    "meta.llama3-3-70b-instruct-v1:0": HUITMeta,
    "mistral.mistral-large-2407-v1:0": HUITMistral,
    "gpt-4o-mini-huit": HUITOpenAI,
    "gpt-4o-mini": ChatOpenAI,
}

ValidLLMs = Literal[
    "google/gemma-2b-it",
    "meta-llama/Llama-3.2-3B-Instruct-Turbo",
    "meta-llama/Meta-Llama-3.1-70B-Instruct-Turbo",
    "meta-llama/Llama-3.3-70B-Instruct-Turbo",
    "meta-llama/Meta-Llama-3.1-8B-Instruct-Turbo",
    "meta.llama3-1-8b-instruct-v1:0",
    "meta.llama3-1-70b-instruct-v1:0",
    "meta.llama3-2-3b-instruct-v1:0",
    "meta.llama3-2-11b-instruct-v1:0",
    "meta.llama3-3-70b-instruct-v1:0",
    "mistral.mistral-large-2407-v1:0",
    "gpt-4o-mini-huit",
    "gpt-4o-mini",
]


def invoke_with_retries(
    model: ValidLLMs,
    messages: List[Dict[Literal["role", "content"], str]],
    *args,
    max_attempts: int = 10,
    wait_time_between_attempts: int = 60,
    temperature=0.5,
    max_tokens=100,
    **kwargs,
):
    attempts = 0
    while True:
        attempts += 1
        if attempts > max_attempts:
            raise RuntimeError("Failed to get a response from the endpoint.")
        try:
            result = model.invoke(
                messages, *args, temperature=temperature, max_tokens=max_tokens, **kwargs
            )
            return result
        except Exception as e:
            warnings.warn(f"Attempt {attempts} failed: {e}")
            time.sleep(wait_time_between_attempts)


def get_llm_api(model: ValidLLMs) -> Any:
    return ModelAPIDict[model](model=model)


if __name__ == "__main__":
    messages = [
        {"role": "system", "content": "Be angry! Answer angry to every message."},
        {"role": "user", "content": "What's your mood?"},
        {"role": "assistant", "content": "Angry"},
        {"role": "user", "content": "Why?"},
    ]

    # llm = HUITMistral("mistral.mistral-large-2407-v1:0")
    # result = llm.invoke(messages, max_tokens=10)
    # print(result.content)

    # llm = HUITOpenAI("gpt-4o-mini")
    # llm = get_llm_api("meta.llama3-2-3b-instruct-v1:0")
    llm = get_llm_api("meta.llama3-2-11b-instruct-v1:0")
    # llm = get_llm_api("meta.llama3-3-70b-instruct-v1:0")
    # llm = get_llm_api("meta-llama/Llama-3.2-3B-Instruct-Turbo")
    # llm = HUITMeta("meta.llama3-1-8b-instruct-v1:0")
    result = llm.invoke(messages, max_tokens=10)
    print(result.content)<|MERGE_RESOLUTION|>--- conflicted
+++ resolved
@@ -125,7 +125,9 @@
         prompt += (
             f"<|start_header_id|>{m['role']}<|end_header_id|>{m['content']}<|eot_id|>"
         )
-    prompt += "<|start_header_id|>assistant<|end_header_id|>\n"
+    prompt += "<|start_header_id|>assistant<|end_header_id|>"
+    prompt = prompt.replace("(", "[")
+    prompt = prompt.replace(")", "]")
     return prompt
 
 
@@ -153,32 +155,29 @@
     def max_tokens_key(self) -> str:
         return "max_gen_len"
 
-<<<<<<< HEAD
-=======
-    @staticmethod
-    def prompt_from_messages(
-        messages: List[Dict[Literal["role", "content"], str]]
-    ) -> str:
-        """
-        Formats OpenAI-style messages for Llama 3.
-
-        Args:
-            messages (list): List of dictionaries representing messages, each with 'role'
-                            and 'content' keys.
-
-        Returns:
-            str: Formatted string for Llama 3.
-        """
-        # Initialize the prompt with the begin_of_text token
-        prompt = ""
-        for m in messages:
-            prompt += f"<|start_header_id|>{m['role']}<|end_header_id|>{m['content']}<|eot_id|>"
-        prompt += "<|start_header_id|>assistant<|end_header_id|>"
-        prompt = prompt.replace("(", "[")
-        prompt = prompt.replace(")", "]")
-        return prompt
-
->>>>>>> addc9159
+    # @staticmethod
+    # def prompt_from_messages(
+    #     messages: List[Dict[Literal["role", "content"], str]]
+    # ) -> str:
+    #     """
+    #     Formats OpenAI-style messages for Llama 3.
+
+    #     Args:
+    #         messages (list): List of dictionaries representing messages, each with 'role'
+    #                         and 'content' keys.
+
+    #     Returns:
+    #         str: Formatted string for Llama 3.
+    #     """
+    #     # Initialize the prompt with the begin_of_text token
+    #     prompt = ""
+    #     for m in messages:
+    #         prompt += f"<|start_header_id|>{m['role']}<|end_header_id|>{m['content']}<|eot_id|>"
+    #     prompt += "<|start_header_id|>assistant<|end_header_id|>"
+    #     prompt = prompt.replace("(", "[")
+    #     prompt = prompt.replace(")", "]")
+    #     return prompt
+
     def invoke(
         self,
         messages: List[Dict[Literal["role", "content"], str]],
